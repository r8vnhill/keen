
package cl.ravenhill.keen.genetic.genes.numerical

import cl.ravenhill.keen.Core
import cl.ravenhill.keen.genetic.genes.doubleGene
import cl.ravenhill.keen.util.math.isNotNan
import cl.ravenhill.keen.util.nextDoubleOutsideOf
import io.kotest.core.spec.style.WordSpec
import io.kotest.matchers.comparables.shouldBeGreaterThan
import io.kotest.matchers.comparables.shouldBeLessThan
import io.kotest.matchers.shouldBe
import io.kotest.matchers.shouldNotBe
import io.kotest.matchers.types.shouldHaveSameHashCodeAs
import io.kotest.property.Arb
import io.kotest.property.arbitrary.arbitrary
import io.kotest.property.arbitrary.double
import io.kotest.property.arbitrary.long
import io.kotest.property.assume
import io.kotest.property.checkAll
import kotlin.random.Random

data class DoubleGeneData(val dna: Double, val range: Pair<Double, Double>) {
    fun toDoubleGene() = DoubleGene(dna, range)
}

private val Arb.Companion.doubleRange: Arb<Pair<Double, Double>>
    get() = arbitrary { rs ->
        val min = rs.random.nextDouble()
        val max = rs.random.nextDouble()
        if (min < max) min to max else max to min
    }
val arbRange = arbitrary { rs ->
    val min = rs.random.nextDouble()
    val max = rs.random.nextDouble()
    if (min < max) min to max else max to min
}

class DoubleGeneSpec : WordSpec({
    "Calculating its mean" should {
        "return the mean of the two genes" {
            checkAll(Arb.doubleGene(), Arb.doubleGene()) { gData1, gData2 ->
                val gene1 = DoubleGene(gData1.dna, gData1.range)
                val gene2 = DoubleGene(gData2.dna, gData2.range)
                gene1.mean(gene2) shouldBe DoubleGene(
                    (gData1.dna + gData2.dna) / 2,
                    gData1.range
                )
            }
        }
    }
    "Comparing" should {
        "return 0 if the genes are equal" {
            checkComparison { dna1, _, range ->
                DoubleGene(dna1, range).compareTo(DoubleGene(dna1, range)) shouldBe 0
            }
        }

        "return a negative number if the first gene is less than the second" {
            checkComparison { dna1, dna2, range ->
                DoubleGene(dna1, range).compareTo(
                    DoubleGene(
                        dna2,
                        range
                    )
                ) shouldBeLessThan 0
            }
        }

        "return a positive number if the first gene is greater than the second" {
            checkComparison { dna1, dna2, range ->
                DoubleGene(dna2, range).compareTo(
                    DoubleGene(
                        dna1,
                        range
                    )
                ) shouldBeGreaterThan 0
            }
        }
    }
    "Converting to Double" should {
        "return the gene's dna" {
            checkConversion { dna, range ->
                DoubleGene(dna, range).toDouble() shouldBe dna
            }
        }
    }
    "Converting to Int" should {
        "return the gene's dna as an Int" {
            checkConversion { dna, range ->
                DoubleGene(dna, range).toInt() shouldBe dna.toInt()
            }
        }
    }
    "Flattening" should {
        "return a list with the gene's value" {
            checkAll(Arb.double(), arbRange) { dna, range ->
                DoubleGene(dna, range).flatten() shouldBe listOf(dna)
            }
        }
    }
    "Genetic operations" When {
        "duplicating" should {
            "return a new gene with the same dna and range" {
<<<<<<< HEAD
                checkAll(Arb.doubleGene(), Arb.long()) { gData, seed ->
                    Core.rng = Random(seed)
=======
                checkAll(doubleGeneArb, Arb.long()) { gData, seed ->
                    Core.random = Random(seed)
>>>>>>> cabe8b14
                    val expected =
                        Random(seed).nextDouble(gData.range.first, gData.range.second)
                    DoubleGene(gData.dna, gData.range).duplicate(expected) shouldBe
                            DoubleGene(expected, gData.range)
                }
            }
        }
        "mutating" should {
            "return a new gene with random dna" {
                checkAll(Arb.doubleGene(), Arb.long()) { gData, seed ->
                    val rng = Random(seed)
                    Core.random = Random(seed)
                    val expected = rng.nextDouble(gData.range.first, gData.range.second)
                    DoubleGene(gData.dna, gData.range).mutate() shouldBe
                            DoubleGene(expected, gData.range)
                }
            }
        }
    }
    "Object identity" When {
        "checking for equality" should {
            "return true if the genes are the same object" {
                checkAll(Arb.doubleGene()) { gData ->
                    val gene = DoubleGene(gData.dna, gData.range)
                    gene shouldBe gene
                }
            }
            "return false if the genes are different objects" {
                checkAll(Arb.doubleGene(), Arb.doubleGene()) { gData1, gData2 ->
                    assume(gData1 != gData2)
                    val gene1 = DoubleGene(gData1.dna, gData1.range)
                    val gene2 = DoubleGene(gData2.dna, gData2.range)
                    gene1 shouldNotBe gene2
                }
            }
        }
        "checking hashing" should {
            "return the same hash code for equal genes" {
                checkAll(Arb.doubleGene()) { gData1 ->
                    val gene1 = DoubleGene(gData1.dna, gData1.range)
                    val gene2 = DoubleGene(gData1.dna, gData1.range)
                    gene1 shouldHaveSameHashCodeAs gene2
                }
            }
            "return different hash codes for different genes" {
                checkAll(Arb.doubleGene(), Arb.doubleGene()) { gData1, gData2 ->
                    assume(gData1 != gData2)
                    val gene1 = DoubleGene(gData1.dna, gData1.range)
                    val gene2 = DoubleGene(gData2.dna, gData2.range)
                    gene1 shouldNotBe gene2
                }
            }
        }
    }
    "Verifying a gene" should {
        "return true if the gene is within the range" {
            checkAll(Arb.doubleGene()) { gData ->
                DoubleGene(gData.dna, gData.range).verify() shouldBe true
            }
        }
        "return false if the gene is outside the range" {
            checkAll(Arb.doubleRange, Arb.long()) { range, seed ->
                val rng = Random(seed)
                val gene = DoubleGene(rng.nextDoubleOutsideOf(range), range)
                gene.verify() shouldBe false
            }
        }
    }
})

private fun ClosedFloatingPointRange<Double>.randomOutside(rng: Random): Double {
    return if (start == Double.NEGATIVE_INFINITY && endInclusive == Double.POSITIVE_INFINITY) {
        Double.NaN
    } else {
        val min = this.start.toDouble()
        val max = this.endInclusive.toDouble()
        val range = max - min
        val outside = if (rng.nextBoolean()) min - range else max + range
        outside
    }
}

private suspend fun checkComparison(
    comparison: (Double, Double, Pair<Double, Double>) -> Unit
) {
    checkAll(Arb.double(), Arb.double(), arbRange) { dna1, dna2, range ->
        assume(dna1 != dna2)
        assume(dna1.isNotNan() && dna2.isNotNan())
        val (lo, hi) = if (dna1 < dna2) dna1 to dna2 else dna2 to dna1
        comparison(lo, hi, range)
    }
}

private suspend fun checkConversion(
    conversion: (Double, Pair<Double, Double>) -> Unit
) {
    checkAll<Double, Double, Double> { dna, d1, d2 ->
        assume(d2 != d1)
        val range = if (d1 > d2) d2 to d1 else d1 to d2
        conversion(dna, range)
    }
}<|MERGE_RESOLUTION|>--- conflicted
+++ resolved
@@ -101,13 +101,8 @@
     "Genetic operations" When {
         "duplicating" should {
             "return a new gene with the same dna and range" {
-<<<<<<< HEAD
                 checkAll(Arb.doubleGene(), Arb.long()) { gData, seed ->
-                    Core.rng = Random(seed)
-=======
-                checkAll(doubleGeneArb, Arb.long()) { gData, seed ->
                     Core.random = Random(seed)
->>>>>>> cabe8b14
                     val expected =
                         Random(seed).nextDouble(gData.range.first, gData.range.second)
                     DoubleGene(gData.dna, gData.range).duplicate(expected) shouldBe
