--- conflicted
+++ resolved
@@ -38,19 +38,6 @@
  * @param G The gene type, extending `Gene<T, G>`.
  * @param chromosomeRate The probability of a chromosome undergoing crossover, typically in the range [0.0, 1.0].
  */
-<<<<<<< HEAD
-@ExperimentalKeen
-class UniformCrossover<T, G>(numParents: Int = 2, chromosomeRate: Double = 1.0, exclusivity: Boolean = false) :
-    CombineCrossover<T, G>(
-        { genes: List<G> ->
-            genes.random(Domain.random)
-        },
-        chromosomeRate,
-        1.0,
-        numParents,
-        exclusivity
-    ) where G : Gene<T, G>
-=======
 class UniformCrossover<T, G>(
     numParents: Int = DEFAULT_NUM_PARENTS,
     chromosomeRate: Double = DEFAULT_CHROMOSOME_RATE,
@@ -72,5 +59,4 @@
 
     override fun toString() =
         "UniformCrossover(numParents=$numParents, chromosomeRate=$chromosomeRate, exclusivity=$exclusivity)"
-}
->>>>>>> e4b34e01
+}