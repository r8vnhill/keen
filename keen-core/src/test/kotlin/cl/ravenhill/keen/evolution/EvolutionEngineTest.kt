package cl.ravenhill.keen.evolution

import cl.ravenhill.keen.Domain
import cl.ravenhill.keen.arb.KeenArb
import cl.ravenhill.keen.arb.arbRanker
import cl.ravenhill.keen.arb.evolution.*
import cl.ravenhill.keen.arb.genetic.arbGenotype
import cl.ravenhill.keen.arb.genetic.arbGenotypeFactory
import cl.ravenhill.keen.arb.genetic.arbIndividual
import cl.ravenhill.keen.arb.genetic.arbPopulation
import cl.ravenhill.keen.arb.genetic.chromosomes.arbDoubleChromosome
import cl.ravenhill.keen.arb.genetic.chromosomes.arbDoubleChromosomeFactory
import cl.ravenhill.keen.arb.limits.arbGenerationLimit
import cl.ravenhill.keen.arb.listeners.arbEvolutionListener
import cl.ravenhill.keen.arb.listeners.arbEvolutionRecord
import cl.ravenhill.keen.arb.operators.arbAlterer
import cl.ravenhill.keen.arb.operators.arbRouletteWheelSelector
import cl.ravenhill.keen.arb.operators.arbTournamentSelector
import cl.ravenhill.keen.evolution.config.AlterationConfig
import cl.ravenhill.keen.evolution.config.EvolutionConfig
import cl.ravenhill.keen.evolution.config.PopulationConfig
import cl.ravenhill.keen.evolution.config.SelectionConfig
import cl.ravenhill.keen.evolution.executors.EvaluationExecutor
import cl.ravenhill.keen.evolution.executors.SequentialEvaluator
import cl.ravenhill.keen.genetic.Individual
import cl.ravenhill.keen.genetic.Population
import cl.ravenhill.keen.genetic.genes.numeric.DoubleGene
import cl.ravenhill.keen.limits.Limit
import cl.ravenhill.keen.listeners.mixins.EvolutionListener
import cl.ravenhill.keen.operators.alteration.Alterer
import cl.ravenhill.keen.operators.selection.TournamentSelector
import cl.ravenhill.keen.ranking.IndividualRanker
import io.kotest.core.spec.style.FreeSpec
import io.kotest.matchers.shouldBe
import io.kotest.property.Arb
import io.kotest.property.arbitrary.*
import io.kotest.property.checkAll
import kotlin.math.floor
import kotlin.random.Random

class EvolutionEngineTest : FreeSpec({
    "The engine" - {
        "can be created with a custom configuration" {
            checkAll(
                populationConfig(),
                selectionConfig(),
                alterationConfig(),
                evolutionConfig()
            ) { populationConfig, selectionConfig, alterationConfig, evolutionConfig ->
                with(EvolutionEngine(populationConfig, selectionConfig, alterationConfig, evolutionConfig)) {
                    genotypeFactory shouldBe populationConfig.genotypeFactory
                    populationSize shouldBe populationConfig.populationSize
                    survivalRate shouldBe selectionConfig.survivalRate
                    parentSelector shouldBe selectionConfig.parentSelector
                    survivorSelector shouldBe selectionConfig.survivorSelector
                    alterers shouldBe alterationConfig.alterers
                    limits shouldBe evolutionConfig.limits
                    ranker shouldBe evolutionConfig.ranker
                    listeners shouldBe evolutionConfig.listeners
                    evaluator shouldBe evolutionConfig.evaluator
                    interceptor shouldBe evolutionConfig.interceptor
                }
            }
        }

        "when starting evolution" - {
            "returns the same state if it already started" {
                checkAll(
<<<<<<< HEAD
                    engine(
=======
                    PropTestConfig(iterations = 100),
                    arbEngine(
>>>>>>> f69c9178
                        populationConfig(),
                        selectionConfig(),
                        alterationConfig(),
                        evolutionConfig()
                    ),
                    nonEmptyState()
                ) { engine, state ->
                    with(engine) {
                        val newState = startEvolution(state)
                        newState shouldBe state
                    }
                }
            }

            "returns a new state if it hasn't started" {
                checkAll(
                    engine(
                        populationConfig(),
                        selectionConfig(),
                        alterationConfig(),
                        evolutionConfig()
                    ),
                    ranker()
                ) { engine, ranker ->
                    with(engine) {
                        val state = EvolutionState.empty(ranker)
                        val newState = startEvolution(state)
                        newState.size shouldBe populationSize
                    }
                }
            }
        }

        "when evaluating a population" - {
            "returns a state with all individuals evaluated" {
                checkAll(
                    engine(
                        populationConfig(),
                        selectionConfig(),
                        alterationConfig(),
                        evolutionConfig()
                    ).map { engine ->
                        engine to state(engine.populationSize).next()
                    }
                ) { (engine, state) ->
                    with(engine) {
                        val newState = evaluatePopulation(state)
                        newState.population.all { it.isEvaluated() }
                    }
                }
            }
        }

        "when selecting parents" - {
            "selects the expected number of parents" {
                checkAll(
                    engine(
                        populationConfig(),
                        selectionConfig(),
                        alterationConfig(),
                        evolutionConfig()
                    ).map { engine ->
                        engine to nonEmptyState().next()
                    }
                ) { (engine, state) ->
                    with(engine) {
                        val newState = selectParents(state)
                        newState.population.size shouldBe floor((1 - survivalRate) * populationSize).toInt()
                    }
                }
            }

            "selects parents with the expected selector" {
                checkAll(
<<<<<<< HEAD
                    engine(
=======
                    PropTestConfig(iterations = 100),
                    arbEngine(
>>>>>>> f69c9178
                        populationConfig(),
                        selectionConfig(),
                        alterationConfig(),
                        evolutionConfig()
                    ).map { engine ->
                        engine to nonEmptyState().next()
                    },
                    Arb.long().map { Random(it) to Random(it) }
                ) { (engine, state), (r1, r2) ->
                    with(engine) {
                        Domain.random = r1
                        val newState = selectParents(state)
                        Domain.random = r2
                        newState.population shouldBe parentSelector.select(
                            state.population,
                            newState.population.size,
                            ranker
                        )
                    }
                }
            }
        }
    }
})


private fun populationConfig() = arbPopulationConfig(
    arbGenotypeFactory(Arb.list(arbDoubleChromosomeFactory())),
    Arb.int(0..100)
)

private fun probability(): Arb<Double> = Arb.double(0.0..1.0, includeNonFiniteEdgeCases = false)
private fun tournamentSelector(): Arb<TournamentSelector<Double, DoubleGene>> = arbTournamentSelector()
private fun selectionConfig(): Arb<SelectionConfig<Double, DoubleGene>> = arbSelectionConfig(
    probability(),
    tournamentSelector(),
    arbRouletteWheelSelector()
)

private fun alterers(): Arb<List<Alterer<Double, DoubleGene>>> = Arb.list(arbAlterer())
private fun alterationConfig(): Arb<AlterationConfig<Double, DoubleGene>> = arbAlterationConfig(alterers())

private fun limits(): Arb<List<Limit<Double, DoubleGene>>> = Arb.list(arbGenerationLimit())
private fun ranker(): Arb<IndividualRanker<Double, DoubleGene>> = arbRanker()
private fun listeners(
    ranker: Arb<IndividualRanker<Double, DoubleGene>>
): Arb<List<EvolutionListener<Double, DoubleGene>>> = Arb.list(arbEvolutionListener(ranker, arbEvolutionRecord()))

private fun evaluator(): Arb<EvaluationExecutor<Double, DoubleGene>> = arbitrary {
    SequentialEvaluator { _ -> 1.0 }
}

private fun evolutionConfig(): Arb<EvolutionConfig<Double, DoubleGene>> {
    val ranker = ranker()
    return KeenArb.evolutionConfig(
        limits(),
        ranker,
        listeners(ranker),
        evaluator(),
        arbitrary { EvolutionInterceptor(before = { it }, after = { it }) }
    )
}

private fun engine(
    populationConfig: Arb<PopulationConfig<Double, DoubleGene>>,
    selectionConfig: Arb<SelectionConfig<Double, DoubleGene>>,
    alterationConfig: Arb<AlterationConfig<Double, DoubleGene>>,
    evolutionConfig: Arb<EvolutionConfig<Double, DoubleGene>>
): Arb<EvolutionEngine<Double, DoubleGene>> = arbitrary {
    EvolutionEngine(
        populationConfig.bind(),
        selectionConfig.bind(),
        alterationConfig.bind(),
        evolutionConfig.bind()
    )
}

private fun individual(): Arb<Individual<Double, DoubleGene>> = arbIndividual(arbGenotype(arbDoubleChromosome()))
private fun nonEmptyPopulation(): Arb<Population<Double, DoubleGene>> = arbPopulation(individual(), 1..100)

private fun nonEmptyState(): Arb<EvolutionState<Double, DoubleGene>> =
    arbEvolutionState(nonEmptyPopulation(), ranker())

private fun state(size: Int): Arb<EvolutionState<Double, DoubleGene>> =
    arbEvolutionState(arbPopulation(individual(), size..size), ranker())<|MERGE_RESOLUTION|>--- conflicted
+++ resolved
@@ -1,24 +1,27 @@
 package cl.ravenhill.keen.evolution
 
 import cl.ravenhill.keen.Domain
-import cl.ravenhill.keen.arb.KeenArb
 import cl.ravenhill.keen.arb.arbRanker
-import cl.ravenhill.keen.arb.evolution.*
+import cl.ravenhill.keen.arb.evolution.arbAlterationConfig
+import cl.ravenhill.keen.arb.evolution.arbEvolutionState
+import cl.ravenhill.keen.arb.evolution.arbPopulationConfig
+import cl.ravenhill.keen.arb.evolution.arbSelectionConfig
+import cl.ravenhill.keen.arb.evolution.evolutionConfig
 import cl.ravenhill.keen.arb.genetic.arbGenotype
 import cl.ravenhill.keen.arb.genetic.arbGenotypeFactory
 import cl.ravenhill.keen.arb.genetic.arbIndividual
 import cl.ravenhill.keen.arb.genetic.arbPopulation
 import cl.ravenhill.keen.arb.genetic.chromosomes.arbDoubleChromosome
 import cl.ravenhill.keen.arb.genetic.chromosomes.arbDoubleChromosomeFactory
-import cl.ravenhill.keen.arb.limits.arbGenerationLimit
+import cl.ravenhill.keen.arb.limits.arbMaxGenerations
 import cl.ravenhill.keen.arb.listeners.arbEvolutionListener
 import cl.ravenhill.keen.arb.listeners.arbEvolutionRecord
 import cl.ravenhill.keen.arb.operators.arbAlterer
 import cl.ravenhill.keen.arb.operators.arbRouletteWheelSelector
 import cl.ravenhill.keen.arb.operators.arbTournamentSelector
+import cl.ravenhill.keen.arbEngine
 import cl.ravenhill.keen.evolution.config.AlterationConfig
 import cl.ravenhill.keen.evolution.config.EvolutionConfig
-import cl.ravenhill.keen.evolution.config.PopulationConfig
 import cl.ravenhill.keen.evolution.config.SelectionConfig
 import cl.ravenhill.keen.evolution.executors.EvaluationExecutor
 import cl.ravenhill.keen.evolution.executors.SequentialEvaluator
@@ -26,22 +29,32 @@
 import cl.ravenhill.keen.genetic.Population
 import cl.ravenhill.keen.genetic.genes.numeric.DoubleGene
 import cl.ravenhill.keen.limits.Limit
-import cl.ravenhill.keen.listeners.mixins.EvolutionListener
+import cl.ravenhill.keen.listeners.EvolutionListener
 import cl.ravenhill.keen.operators.alteration.Alterer
 import cl.ravenhill.keen.operators.selection.TournamentSelector
 import cl.ravenhill.keen.ranking.IndividualRanker
+import io.kotest.common.ExperimentalKotest
 import io.kotest.core.spec.style.FreeSpec
 import io.kotest.matchers.shouldBe
 import io.kotest.property.Arb
-import io.kotest.property.arbitrary.*
+import io.kotest.property.PropTestConfig
+import io.kotest.property.arbitrary.arbitrary
+import io.kotest.property.arbitrary.double
+import io.kotest.property.arbitrary.int
+import io.kotest.property.arbitrary.list
+import io.kotest.property.arbitrary.long
+import io.kotest.property.arbitrary.map
+import io.kotest.property.arbitrary.next
 import io.kotest.property.checkAll
 import kotlin.math.floor
 import kotlin.random.Random
 
+@OptIn(ExperimentalKotest::class)
 class EvolutionEngineTest : FreeSpec({
     "The engine" - {
         "can be created with a custom configuration" {
             checkAll(
+                PropTestConfig(iterations = 100),
                 populationConfig(),
                 selectionConfig(),
                 alterationConfig(),
@@ -66,12 +79,8 @@
         "when starting evolution" - {
             "returns the same state if it already started" {
                 checkAll(
-<<<<<<< HEAD
-                    engine(
-=======
                     PropTestConfig(iterations = 100),
                     arbEngine(
->>>>>>> f69c9178
                         populationConfig(),
                         selectionConfig(),
                         alterationConfig(),
@@ -88,7 +97,7 @@
 
             "returns a new state if it hasn't started" {
                 checkAll(
-                    engine(
+                    arbEngine(
                         populationConfig(),
                         selectionConfig(),
                         alterationConfig(),
@@ -108,7 +117,7 @@
         "when evaluating a population" - {
             "returns a state with all individuals evaluated" {
                 checkAll(
-                    engine(
+                    arbEngine(
                         populationConfig(),
                         selectionConfig(),
                         alterationConfig(),
@@ -128,7 +137,8 @@
         "when selecting parents" - {
             "selects the expected number of parents" {
                 checkAll(
-                    engine(
+                    PropTestConfig(iterations = 100),
+                    arbEngine(
                         populationConfig(),
                         selectionConfig(),
                         alterationConfig(),
@@ -146,12 +156,8 @@
 
             "selects parents with the expected selector" {
                 checkAll(
-<<<<<<< HEAD
-                    engine(
-=======
                     PropTestConfig(iterations = 100),
                     arbEngine(
->>>>>>> f69c9178
                         populationConfig(),
                         selectionConfig(),
                         alterationConfig(),
@@ -194,7 +200,7 @@
 private fun alterers(): Arb<List<Alterer<Double, DoubleGene>>> = Arb.list(arbAlterer())
 private fun alterationConfig(): Arb<AlterationConfig<Double, DoubleGene>> = arbAlterationConfig(alterers())
 
-private fun limits(): Arb<List<Limit<Double, DoubleGene>>> = Arb.list(arbGenerationLimit())
+private fun limits(): Arb<List<Limit<Double, DoubleGene>>> = Arb.list(arbMaxGenerations())
 private fun ranker(): Arb<IndividualRanker<Double, DoubleGene>> = arbRanker()
 private fun listeners(
     ranker: Arb<IndividualRanker<Double, DoubleGene>>
@@ -206,7 +212,7 @@
 
 private fun evolutionConfig(): Arb<EvolutionConfig<Double, DoubleGene>> {
     val ranker = ranker()
-    return KeenArb.evolutionConfig(
+    return evolutionConfig(
         limits(),
         ranker,
         listeners(ranker),
@@ -215,20 +221,6 @@
     )
 }
 
-private fun engine(
-    populationConfig: Arb<PopulationConfig<Double, DoubleGene>>,
-    selectionConfig: Arb<SelectionConfig<Double, DoubleGene>>,
-    alterationConfig: Arb<AlterationConfig<Double, DoubleGene>>,
-    evolutionConfig: Arb<EvolutionConfig<Double, DoubleGene>>
-): Arb<EvolutionEngine<Double, DoubleGene>> = arbitrary {
-    EvolutionEngine(
-        populationConfig.bind(),
-        selectionConfig.bind(),
-        alterationConfig.bind(),
-        evolutionConfig.bind()
-    )
-}
-
 private fun individual(): Arb<Individual<Double, DoubleGene>> = arbIndividual(arbGenotype(arbDoubleChromosome()))
 private fun nonEmptyPopulation(): Arb<Population<Double, DoubleGene>> = arbPopulation(individual(), 1..100)
 
